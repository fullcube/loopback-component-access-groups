--- conflicted
+++ resolved
@@ -51,15 +51,9 @@
     "chai-tbd": "0.1.0",
     "condition-circle": "^1.5.0",
     "coveralls": "latest",
-<<<<<<< HEAD
     "dirty-chai": "2.0.1",
-    "eslint": "^3.19.0",
+    "eslint": "^4.1.0",
     "eslint-config-fullcube": "^3.0.0",
-=======
-    "dirty-chai": "1.2.2",
-    "eslint": "^4.1.0",
-    "eslint-config-fullcube": "^2.0.2",
->>>>>>> 074091e4
     "loopback": "^2.25.0",
     "loopback-boot": "^2.24.0",
     "loopback-context": "^3.1.0",
